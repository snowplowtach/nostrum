--- conflicted
+++ resolved
@@ -309,13 +309,8 @@
       end
     end
 
-<<<<<<< HEAD
     GuildCache.voice_state_update(p.guild_id, p)
-    {event, p, state}
-=======
-    GuildServer.voice_state_update(p.guild_id, p)
     {event, VoiceState.to_struct(p), state}
->>>>>>> cedcebe1
   end
 
   def handle_event(:VOICE_SERVER_UPDATE = event, p, state) do
