--- conflicted
+++ resolved
@@ -1889,13 +1889,8 @@
     request(%{
       method: :put,
       route: Constants.guild_ban(guild_id, user_id),
-<<<<<<< HEAD
-      body: %{"delete-message-days": days_to_delete},
-      params: [],
-=======
       body: %{delete_message_days: days_to_delete},
       options: [],
->>>>>>> 07b5bca6
       headers: maybe_add_reason(reason)
     })
   end
